django-jenkins==0.110.0
django-jenkins==0.110.0
coverage==4.5.2
coveralls==1.5.1
future==0.17.1
pylint==1.9.4  # pyup: <2.0 # (2.0 requires Python 3)
<<<<<<< HEAD
psycopg2==2.7.7
sphinx==1.8.3
=======
psycopg2==2.7.6.1
sphinx==1.8.4
>>>>>>> 3e33d680
<|MERGE_RESOLUTION|>--- conflicted
+++ resolved
@@ -4,10 +4,5 @@
 coveralls==1.5.1
 future==0.17.1
 pylint==1.9.4  # pyup: <2.0 # (2.0 requires Python 3)
-<<<<<<< HEAD
 psycopg2==2.7.7
-sphinx==1.8.3
-=======
-psycopg2==2.7.6.1
-sphinx==1.8.4
->>>>>>> 3e33d680
+sphinx==1.8.4